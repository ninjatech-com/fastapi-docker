--- conflicted
+++ resolved
@@ -12,11 +12,7 @@
 
 def setup_cors(app: FastAPI, origins: Optional[List[str]] = None) -> None:
     """
-<<<<<<< HEAD
-    Configures a local CORS policy
-=======
     Configures CORS
->>>>>>> 490c5e66
     :param app: the FastAPI app instance
     :param origins: the allowed origins for CORS
     :return: None
